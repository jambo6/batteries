--- conflicted
+++ resolved
@@ -3,11 +3,8 @@
 from torch import nn, optim
 
 from tsbatteries import models
-<<<<<<< HEAD
+from tsbatteries.models import utils
 from tsbatteries.tests.helpers import make_classification_problem
-=======
-from tsbatteries.models import utils
->>>>>>> ad802519
 
 MODELS = {"rnn": models.RNN, "retain": models.RETAIN, "ncde": models.NeuralCDE}
 
@@ -47,29 +44,26 @@
         output_dim=output_dim,
         return_sequences=False,
     )
-<<<<<<< HEAD
     _, acc = training_loop(model, data, labels, n_epochs=50)
-    assert 0 <= acc <= 1
-=======
-    _, acc = training_loop(model, train_data, train_labels, n_epochs=50)
     assert 0 <= acc <= 1
 
 
 def test_tune_number_of_parameters():
     # Load a basic classification problem
-    train_data, test_data, train_labels, test_labels = generate_classification_problem()
-    input_dim, output_dim = train_data.size(2), train_labels.size(1)
+    train_data, _ = make_classification_problem(static_dim=None)
+    data, labels = train_data
+    input_dim, output_dim = data.size(2), labels.size(1)
 
     # Create a model builder
-    def model_builder(x): return MODELS['rnn'](
-        input_dim=input_dim,
-        hidden_dim=x,
-        output_dim=output_dim,
-        return_sequences=False,
-    )
+    def model_builder(x):
+        return MODELS["rnn"](
+            input_dim=input_dim,
+            hidden_dim=x,
+            output_dim=output_dim,
+            return_sequences=False,
+        )
 
     # Check works
     for num_params in [1000, 50000, 100000]:
         model = utils.tune_number_of_parameters(model_builder, num_params)
-        assert 0.9 * num_params < utils.get_num_params(model) < 1.1 * num_params
->>>>>>> ad802519
+        assert 0.9 * num_params < utils.get_num_params(model) < 1.1 * num_params