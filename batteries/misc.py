<<<<<<< HEAD
=======
import numpy as np
>>>>>>> c8a7301b
import torch
from torch.nn.utils.rnn import pad_sequence


def forward_fill(x, fill_index=-2, backwards=False):
    """Forward fills data in a torch tensor of shape (..., length, input_channels) along the length dim.

    Arguments:
        x (tensor): Values with first channel index being time, of shape (..., length, input_channels), where ... is
            some number of batch dimensions.
        fill_index (int): Denotes the index to fill down. Default is -2 as we tend to use the convention (..., length,
            input_channels) filling down the length dimension.
        backwards (bool): Set True to first flip the tensor along the length axis so as to perform a backwards fill.

    Example:
        >>> x = torch.tensor([[1, 2], [float('nan'), 1], [2, float('nan')]], dtype=torch.float)
        >>> forward_fill(x, fill_index=-2, backwards=False)
        tensor([
            [1., 2.],
            [1., 1.],
            [2., 1.]
        ])

    Returns:
        A tensor with forward filled data.
    """
    # Checks
    assert isinstance(x, torch.Tensor)
    assert x.dim() >= 2

    # flipping if a backwards fill
    def backflip(x):
        x = x.flip(fill_index) if backwards else x
        return x

    x = backflip(x)

    mask = torch.isnan(x)
    if mask.any():
        cumsum_mask = (~mask).cumsum(dim=fill_index)
        cumsum_mask[mask] = 0
        _, index = cumsum_mask.cummax(dim=fill_index)
        x = x.gather(dim=fill_index, index=index)

    # Re-flip if backwards
    x = backflip(x)

    return x


def ragged_tensor_list_to_tensor(
    tensor_list, fill_value=float("nan"), max_seq_len=None
):
    """Converts a list of unequal length tensors (or arrays) to a stacked tensor.

    This is done by extending tensors to the same length as the tensor in the list with maximal length.

    Arguments:
        tensor_list (list or numpy object): List containing ragged tensors.
        fill_value (float): Value to fill if an array is extended.

    Returns:
        Two tensors, the first is of shape (len(tensor_list), max length from tensor_list, ...) and is the now stacked
            tensor, the second is the lengths of the tensors.
    """
    if not isinstance(tensor_list[0], torch.Tensor):
        tensor_list = [torch.tensor(t) for t in tensor_list]

    # Reduce size
    if max_seq_len is not None:
        tensor_list = [x[:max_seq_len] for x in tensor_list]

    # Pad with a value that doesnt exist in the dataframe
    lengths = [len(x) for x in tensor_list]
    padded_tensor = pad_sequence(
        tensor_list, batch_first=True, padding_value=fill_value
    )

    return padded_tensor, lengths<|MERGE_RESOLUTION|>--- conflicted
+++ resolved
@@ -1,7 +1,4 @@
-<<<<<<< HEAD
-=======
 import numpy as np
->>>>>>> c8a7301b
 import torch
 from torch.nn.utils.rnn import pad_sequence
 
@@ -80,4 +77,11 @@
         tensor_list, batch_first=True, padding_value=fill_value
     )
 
-    return padded_tensor, lengths+    return padded_tensor, lengths
+
+
+def get_num_params(model):
+    """ Gets the number of trainable parameters in a pytorch model. """
+    model_parameters = filter(lambda p: p.requires_grad, model.parameters())
+    params = sum([np.prod(p.size()) for p in model_parameters])
+    return params